""" Model class """
import apexpy
import numpy as np
from scipy.interpolate import RectBivariateSpline, griddata
from secsy import get_SECS_B_G_matrices, get_SECS_J_G_matrices
from secsy import cubedsphere as cs
from ppigrf import igrf
from lompe.utils.time import yearfrac_to_datetime
from dipole import Dipole
from .varcheck import check_input, extrapolation_check
<<<<<<< HEAD
=======
import scipy
>>>>>>> 9c13bf1c

RE = 6371.2e3 # Earth radius in meters

class Emodel(object):
    def __init__(self, grid,
                       Hall_Pedersen_conductance,
                       epoch = 2015., # epoch, decimal year, used for IGRF dependent calculations
                       dipole = False, # set to True to use dipole field and dipole coords
                       perfect_conductor_radius = None
                ):
        """
        Electric field model

        Example
        -------
        grid = cs.CSgrid(*gridparams)

        model = lompe.Emodel(grid, (Hall_function, Pedersen_function))

        model.add_data(my_Efield_dataset, datatype = 'Efield')
        model.add_data(my_ground_B_dataset, datatype = 'ground_mag')
        model.run_inversion()

        lompeplot(model, include_data = True) # plot all parameters


        Parameters
        ----------
        grid: CSgrid
            cubed sphere grid
        Hall_Pedersen_conductance: tuple of functions
            provide a tuple of functions of lon, lat that returns
            Hall and Pedersen conductances, respectively.
        epoch: float, optional
            Decimal year, used in calculations of IGRF magnetic field and in
            calculation of magnetic coordinates. Set to 2015. by default
        dipole: bool or float, optional
            Set to True to use dipole magnetic field instead of IGRF. If True, all
            coords are assumed to be dipole coordinates. Useful for idealized calculations.
            Default is False
        perfect_conductor_radius: float, optional
            An option for different handling of ground induced currents. This keyword can be used to specify
            the radius (< grid.R) of a spherical shell that is a perfect conductor, at which induced currents 
            in the ground cancel Br from space currents (Juusola et al. 2016 doi:10.1002/2016JA022961). If 
            set to None (default), ground delta B will be modeled exclusively in terms of space currents
        """
        # options
        self.perfect_conductor_radius = perfect_conductor_radius
        self.dipole = dipole
        self.epoch = epoch

        # set up inner and outer grids:
        self.grid_J = grid # inner
        self.R = self.grid_J.R
        xi_e  = np.hstack((self.grid_J.xi_mesh[0]    , self.grid_J.xi_mesh [0 , - 1] + self.grid_J.dxi )) - self.grid_J.dxi /2 
        eta_e = np.hstack((self.grid_J.eta_mesh[:, 0], self.grid_J.eta_mesh[-1,   0] + self.grid_J.deta)) - self.grid_J.deta/2 
        self.grid_E = cs.CSgrid(cs.CSprojection(self.grid_J.projection.position, self.grid_J.projection.orientation),
                               self.grid_J.L + self.grid_J.Lres, self.grid_J.W + self.grid_J.Wres, self.grid_J.Lres, self.grid_J.Wres, 
                               edges = (xi_e, eta_e), R = self.R) # outer

        self.lat_J, self.lon_J = np.ravel( self.grid_J.lat ), np.ravel( self.grid_J.lon )
        self.lat_E, self.lon_E = np.ravel( self.grid_E.lat ), np.ravel( self.grid_E.lon )

        # set SECS singularity limit so it covers the cell:
        self.secs_singularity_limit = np.min([self.grid_J.Wres, self.grid_J.Lres])/2

        # dictionary of functions that belong to different datasets:
        self.matrix_func = {'ground_mag':self._B_df_matrix,
                            'convection':self._v_matrix,
                            'efield':self._E_matrix,
                            'space_mag_fac':self._B_cf_matrix,
                            'space_mag_full':self._B_cf_df_matrix,
                            'fac':self.FAC_matrix}

        self.clear_model(Hall_Pedersen_conductance = Hall_Pedersen_conductance)

        # calculate main field values for all grid points
        refh = (self.R - RE) * 1e-3 # apex reference height [km] - also used for IGRF altitude
        if self.dipole:
            Bn, Bu = Dipole(self.epoch).B(self.lat_E, self.grid_E.R * 1e-3)
            Be = np.zeros_like(Bn)
        else: # use IGRF
            Be, Bn, Bu = igrf(self.lon_E, self.lat_E, refh, yearfrac_to_datetime([self.epoch]))
        Be, Bn, Bu = Be * 1e-9, Bn * 1e-9, Bu * 1e-9 # nT -> T
        self.B0 = np.sqrt(Be**2 + Bn**2 + Bu**2).reshape((1, -1))
        self.Bu = Bu.reshape((1, -1))

        if not np.allclose(np.sign(self.Bu), np.sign(self.Bu.flatten()[0])):
            raise Exception('your covers two magnetic hemispheres. It should not')
        self.hemisphere = -np.sign(self.Bu.flatten()[0]) # 1 for north, -1 for south

        # calculate gradient and divergence matrices for inner grid:
        self.De, self.Dn = self.grid_J.get_Le_Ln()
        self.Ddiv = self.grid_J.divergence()

        # Matrices to json.loadsuate electric field on inner grid:
        self.Ee, self.En = self._E_matrix()
        self.Ee, self.En = self.Ee, self.En

        # Matrices to evaluate velocity field on inner grid:
        self.Ve, self.Vn = self._v_matrix()

        # cell area matrix:
        dxi, deta, A = self.grid_J.projection.differentials(self.grid_J.xi , self.grid_J.eta,
                                                            self.grid_J.dxi, self.grid_J.deta, R = self.R)
        self.A = np.diag(np.ravel(A))

        # curl/divergence distribution matrix Q:
        self.Q = np.eye(self.grid_J.size) - self.A.dot(np.full((self.grid_J.size, self.grid_J.size), 1 / (4 * np.pi * self.R**2)))

        # inverse of QA
        self.QiA = np.linalg.pinv(self.Q, hermitian = True).dot(self.A)

        # matrix L that calculates derivative in magnetic eastward direction on grid_E:
        De2, Dn2 = self.grid_E.get_Le_Ln()
        if self.dipole: # L matrix gives gradient in eastward direction
            self.L = De2
            self.LTL = self.L.T.dot(self.L)
        else: # L matrix gives gradient in QD eastward direction
            apx = apexpy.Apex(epoch, refh = refh)
            f1, f2 = apx.basevectors_qd(self.grid_E.lat.flatten(), self.grid_E.lon.flatten(), refh)
            f1 = f1/np.linalg.norm(f1, axis = 0)
            self.L = De2 * f1[0].reshape((-1, 1)) + Dn2 * f1[1].reshape((-1, 1))
            self.LTL = self.L.T.dot(self.L)


    def clear_model(self, Hall_Pedersen_conductance = None):
        """ Reset data and model vectors

        parameters
        ----------
        Hall_Pedersen_conductance: tuple, optional
            provide a tuple of functions of lat, lon that returns
            Hall and Pedersen conductances, respectively. If not provided,
            the previous conductance model is kept
        """
        self.m = None # clear electric field model parameters

        # dictionary of lists to store datasets in
        self.data = {'efield':[], 'convection':[], 'ground_mag':[], 'space_mag_full':[], 'space_mag_fac':[], 'fac':[]}

        # Hall and Pedersen conductance - either inversion or functions:
        if Hall_Pedersen_conductance != None:

            _h, _p = Hall_Pedersen_conductance
            self.hall_conductance     = lambda lon = self.grid_J.lon, lat = self.grid_J.lat: _h(lon, lat)
            self.pedersen_conductance = lambda lon = self.grid_J.lon, lat = self.grid_J.lat: _p(lon, lat)

    def save(self, time=0, parameters_to_save='all', **kwargs):
        """
        For saving the model and/or the lompe output. Calls lompe.utils.save_load_utiles.save_model
    
        Parameters
        ----------
        model : lompe.Emodel
            lompe model object.
        parameters_to_save : list, optional
            string or list informing what shall be in the a xarray dataset. 
            possible stand alone strings or strings in list: 'all', 'all model', 'all output', 'model', 
            'data locations', 'efield', 'convection', 'ground_mag', 'electric_current', 'space_mag_fac',
            'space_mag_full', 'fac', 'hall', 'pedersen', 'secs_current'
            
            The default is 'all'
    
             result of each string:
            → 'all' will save all model information (read 'all model') and all lompe outputs (read 'all output')
            
            → 'all model' will save model amplitudes, conductance (allowing the recreation
               of the lompe Emodel object) and data locations (allowing the creation of a DummyData object that has reduced
               functionality compared to lompe Data object)
            → 'all output' will save: ['efield','convection', 'ground_mag', 'electric_current', 
                                                 'space_mag_fac', 'space_mag_full','fac', 'hall','pedersen','secs_current']
                (read each item)
            → 'efield' will save the electric field using Emodel.E
            → 'convection' will save the convection using Emodel.v
            → 'ground_mag' will save the ground magnetic field using Emodel.B_ground
            → 'electric_current' will save the ionospheric currents using Emodel.j
            → 'space_mag_fac' wil save the magnetic field resulting from the 
                field aligned currents using Emodel.B_space_FAC
            → 'space_mag_fall' will save the full space magnetic field using Emodel.B_space
            → 'fac' will save the field aligned currents using Emodel.FAC
            → 'hall' will save the hall conductance using Emodel.hall_conductance,
                this will always be activated if the 'model' is saved
            → 'pedersen' will save the pedersen conductance using Emodel.pedersen_conductance.
                this will always be saved if the 'model' is saved
            → 'secs_current' will save the horizontal ionospheric currents using
                secs pole amplitudes using Emodel.get_SECS_currents
            
            read the doc strings of each relevant function for more information
            
        time : int/float/datetime/timedelta, optional
            a quantity that indentifies the time of the dataset. 
            The default is 0 and will be changed when append is True to 1+ the maximum of the existing file. 
            It is recommened to choose a value when working with multiple times.
        **kwargs : dict
            key arguments to be passed to the lompe.utils.save_load_utiles.save_model function.
            (read lompe.utils.save_load_utiles.save_model doc string for more information)
            
            Some possible kwargs (copied from lompe.utils.save_load_utiles.save_model doc string)
            file_name : str/bool, optional
                A string containing the path and name of the xarray file if you wish to save using this function. 
                The default is False and no save will be made.
            append : bool, optional
                If filename is provided the current dataset will be added on to the existing dataset if it exists. 
                The default is True and the dataset will be added to the existing.
    
        Raises
        ------
        ArgumentError
            An error for when there is a problem with one of the provided arguments.
    
        Returns
        -------
        Dataset : xarray.Dataset
            An xarray dataset containing the requested information and information for the cubed sphere grids 
            that will allow them to be recreated.
    
        """
        from lompe.utils import save_model
        return save_model(self, time=time, save=parameters_to_save, **kwargs)
        
    def run_inversion(self, l1 = 0, l2 = 0,
                      data_density_weight = True, perimeter_width = 10,
                      **kwargs):
        """ Calculate model vector

        Uses all the data that has been added to solve full system of
        equations for electric field model vector.

        Parameters
        ----------
        l1 : float
            Damping parameter for model norm
        l2 : float
            Damping parameter for variation in the magnetic eastward direction
        data_density_weight : bool, optional
            Set to True to apply weights that are inversely proportional
            to data density. 
        perimeter_width: int, optional
            The number of grid cells with which the grid area will be expanded
            when choosing the data to be included in the inversion. Default is 10,
            which means that a 10 cell wide perimeter around the model inner
            grid will be included. 

        **kwargs : dict
            key arguments to be passed to the scipy.linalg.lstsq (e.g., 'cond', 'lapack_driver').
            
        """

        # initialize G matrices
        #self._G = np.empty((0, self.grid_E.size))
        #self._d = np.empty( 0)
        #self._w = np.empty( 0)

        # make expanded grid for calculation of data density:
        self.biggrid = cs.CSgrid(self.grid_J.projection,
                                 self.grid_J.L + 2 * perimeter_width * self.grid_J.Lres, self.grid_J.W + 2 * perimeter_width * self.grid_J.Wres,
                                 self.grid_J.Lres, self.grid_J.Wres,
                                 R = self.R )
        
        GTGs = []
        GTds = []

        iweights = []
        for dtype in self.data.keys(): # loop through data types
            for ds in self.data[dtype]: # loop through the datasets within each data type
                iweights.append(ds.iweight)
        
        if np.max(iweights) != 1:
            print('The provided iweights were re-scaled so max(iweights)=1')
            iweights = np.array(iweights)/np.max(iweights)
        
        ii = 0
        for dtype in self.data.keys(): # loop through data types
            for ds in self.data[dtype]: # loop through the datasets within each data type
                # skip data points that are outside biggrid:
                ds = ds.subset(self.biggrid.ingrid(ds.coords['lon'], ds.coords['lat']))
                
                if 'mag' in dtype:
                    Gs = np.split(self.matrix_func[dtype](**ds.coords), 3, axis = 0)
                    G = np.vstack([G_ for i, G_ in enumerate(Gs) if i in ds.components])
                if dtype in ['efield', 'convection']:
                    Gs = self.matrix_func[dtype](**ds.coords)
                    G = np.vstack([G_ for i, G_ in enumerate(Gs) if i in ds.components])
                if dtype == 'fac':
                    G = np.vstack(self.matrix_func[dtype](**ds.coords))

                if (dtype in ['convection', 'efield']) & (ds.los is not None): # deal with line of sight data:
                    Ge, Gn = np.split(G, 2, axis = 0)
                    G = Ge * ds.los[0].reshape((-1, 1)) + Gn * ds.los[1].reshape((-1, 1))

                # calculate weights based on data density:
                if data_density_weight:
                    bincount = self.biggrid.count(ds.coords['lon'], ds.coords['lat'])
                    i, j = self.biggrid.bin_index(ds.coords['lon'], ds.coords['lat'])
                    spatial_weight = 1. / np.maximum(bincount[i, j], 1)
                    spatial_weight[i == -1] = 1
                    if ds.values.ndim == 2: # stack weights for each component in dataset.values:
                        spatial_weight = np.tile(spatial_weight, ds.values.shape[0])
                else:
                    spatial_weight = np.ones(ds.values.size)

                dimensions = np.array(ds.values, ndmin = 2).shape[0]
                error = np.tile(ds.error, dimensions)
                
                w_i = spatial_weight * 1/(error**2) * iweights[ii]
                if iweights[ii] != 1:
                   print('{}: Measurement uncertainty effectively changed from {} to {}'.format(dtype, np.median(error), np.median(error)/np.sqrt(iweights[ii])))
                                
                #self._G = np.vstack((self._G, G))
                #self._d = np.hstack((self._d, np.hstack(ds.values)))
                #self._w = np.hstack((self._w, w_i))

                GTG_i = G.T.dot(np.diag(w_i)).dot(G)
                GTd_i = G.T.dot(np.diag(w_i)).dot(np.hstack(ds.values))
                
                GTGs.append(GTG_i)
                GTds.append(GTd_i)
                ii += 1         

        self.GTG = np.sum(np.array(GTGs), axis=0)
        self.GTd = np.sum(np.array(GTds), axis=0)

        # regularization
        if (l1 > 0 or l2 > 0):
            gtg_mag = np.median(np.diagonal(self.GTG))
            ltl_mag = np.median(self.LTL.diagonal())
            GG = self.GTG + l1*gtg_mag * np.eye(self.GTG.shape[0]) + l2 * gtg_mag / ltl_mag * self.LTL
        else:
            GG = self.GTG
        
        if 'rcond' in kwargs.keys():
            warnings.warn("'rcond' keyword (and use of np.linalg.lstsq) is deprecated! Use kw 'cond' (for scipy.linalg.lstsq) instead")
            kwargs['cond'] = kwargs['rcond']
        if 'cond' not in kwargs.keys():
            kwargs['cond'] = None
        
        if 'lapack_driver' not in kwargs.keys():
            kwargs['lapack_driver'] = 'gelsd'

        self.Cmpost = scipy.linalg.lstsq(GG, np.eye(GG.shape[0]), **kwargs)[0]
        self.Rmatrix = self.Cmpost.dot(self.GTG)
        self.m = self.Cmpost.dot(self.GTd)

        return (self.GTG, self.GTd)

    def calc_resolution(self, innerGrid=True):
        
        '''
        Calculate spatial resolution following Madelaire et al. [2023]
        '''
        
        # Get res in km
        colatxi = 90 - self.grid_E.lat
        lonxi = self.grid_E.lon
        d2r = np.pi/180

        xxi = self.R*1e-3 * np.sin(colatxi*d2r) * np.cos(lonxi*d2r)
        yxi = self.R*1e-3 * np.sin(colatxi*d2r) * np.sin(lonxi*d2r)
        zxi = self.R*1e-3 * np.cos(colatxi*d2r)

        euclidxi = np.median(np.sqrt(np.diff(xxi, axis=1)**2 + np.diff(yxi, axis=1)**2 + np.diff(zxi,axis=1)**2))
        euclideta = np.median(np.sqrt(np.diff(xxi, axis=0)**2 + np.diff(yxi, axis=0)**2 + np.diff(zxi,axis=0)**2))
        
        # Left right function
        def left_right(PSF_i, fraq=0.5):
        
            i_max = np.argmax(PSF_i)    
            PSF_max = PSF_i[i_max]
            
            j = 0
            i_left = 0
            left_edge = True
            while (i_max - j) >= 0:
                if PSF_i[i_max - j] < fraq*PSF_max:
                
                    dPSF = PSF_i[i_max - j + 1] - PSF_i[i_max - j]
                    dx = (fraq*PSF_max - PSF_i[i_max - j]) / dPSF
                    i_left = i_max - j + dx
                
                    left_edge = False
                
                    break
                else:
                    j += 1

            j = 0
            i_right = len(PSF_i) - 1
            right_edge = True
            while (i_max + j) < len(PSF_i):
                if PSF_i[i_max + j] < fraq*PSF_max:
                
                    dPSF = PSF_i[i_max + j] - PSF_i[i_max + j - 1]
                    dx = (fraq*PSF_max - PSF_i[i_max + j - 1]) / dPSF
                    i_right = i_max + j - 1 + dx 
                
                    right_edge = False
                
                    break
                else:
                    j += 1
        
            flag = True
            if left_edge and right_edge:
                print('I think something is wrong')
                flag = False
            elif left_edge:
                i_left = i_max - (i_right - i_max)
                flag = False
            elif right_edge:
                i_right = i_max + (i_max - i_left)
                flag = False
        
            return i_left, i_right, i_max, flag
        
        # Allocate space
        xiRes = np.zeros(self.grid_E.shape)
        etaRes = np.zeros(self.grid_E.shape)
        xiResFlag = np.zeros(self.grid_E.shape)
        etaResFlag = np.zeros(self.grid_E.shape)
        resL = np.zeros(self.grid_E.shape)
        
        # Loop over all PSFs
        for i in range(xiRes.size):
                        
            row = i//xiRes.shape[1]
            col = i%xiRes.shape[1]
            
            PSF = abs(self.Rmatrix[:, i]).reshape(self.grid_E.shape)
            
            ii = np.argmax(PSF)
            rowPSF = ii//self.grid_E.shape[1]
            colPSF = ii%self.grid_E.shape[1]
            
            dxi = abs(colPSF - col) * euclidxi
            deta = abs(rowPSF - row) * euclideta
            
            resL[row, col] = np.sqrt(dxi**2 + deta**2)
            
            PSF_xi = np.sum(PSF, axis=0)
            if innerGrid:
                PSF_xi[0] = 0.99*np.max(PSF_xi[1:-1])
                PSF_xi[-1] = 0.99*np.max(PSF_xi[1:-1])
            i_left, i_right, i_max, flag = left_right(PSF_xi)
            xiRes[row, col] = euclidxi * (i_right - i_left)
            xiResFlag[row, col] = flag
            
            PSF_eta = np.sum(PSF, axis=1)
            if innerGrid:
                PSF_eta[0] = 0.99*np.max(PSF_eta[1:-1])
                PSF_eta[-1] = 0.99*np.max(PSF_eta[1:-1])
            i_left, i_right, i_max, flag = left_right(PSF_eta)
            etaRes[row, col] = euclideta * (i_right - i_left)
            etaResFlag[row, col] = flag
        
        if innerGrid:
            xiResFlag[:, [0, -1]] = 0
            xiResFlag[[0, -1], :] = 0
            etaResFlag[:, [0, -1]] = 0            
            etaResFlag[[0, -1], :] = 0
        
        self.xiRes = xiRes
        self.etaRes = etaRes
        self.xiResFlag = xiResFlag
        self.etaResFlag = etaResFlag
        self.resL = resL

    def add_data(self, *datasets):
        """
        Add object of type lompe.Data to the model.
        If the function call is successful, the data will be used
        in next call to self.run_inversion()

        Parameters
        ----------
        datasets : lompe.Data
            one or more lompe datasets

        Note
        ----
        To remove data from model object without erasing all other
        matrices, call self.clear_model()

        """

        for dataset in datasets:
            if not dataset.isvalid:
                raise Exception('invalid dataset')

            dtype = dataset.datatype.lower()


            if dtype in self.data.keys():
                self.data[dtype].append(dataset)
            else:
                print('You passed {}, which is not in {} - ignored'.format(dtype, list(self.data.keys())))


    # ELECTRIC FIELD
    @check_input
    def _E_matrix(self, lon = None, lat = None, return_shape = False):
        """
        Calculate matrix that relates electric field measurements to
        model vector.

        Not intended to be called by user in standard use case
        """

        Ee, En = get_SECS_J_G_matrices(lat, lon, self.lat_E, self.lon_E,
                                       current_type = 'curl_free',
                                       RI = self.R,
                                       singularity_limit = self.secs_singularity_limit)

        return Ee, En

    @extrapolation_check
    def E(self, lon = None, lat = None):
        """
        Calculate electric field vector components

        Requires the model vector to be defined.

        Parameters
        ----------
        lon : array, optional
            Longitudes [degrees] of the evaluation points, default is center of interior grid points.
            Must have same shape as lat
        lat : array, optional
            Latitudes [degrees] of the evaluation points, default is center of interior grid points.
            Must have same shape as lon

        Returns
        -------
        Ee : array
            Eastward components of the electric field [V/m]. Same shape as lon / lat
        En : array
            Northward components of the electric field [V/m]. Same shape as lon / lat
        """

        if self.m is None:
            raise Exception('Model vector not defined yet. Add data and call run_inversion()')

        Ee, En, shape = self._E_matrix(lon, lat, return_shape = True)
        return Ee.dot(self.m).reshape(shape), En.dot(self.m).reshape(shape)


    @check_input
    def E_pot(self, lon = None, lat = None):
        """
        Calculate electric potential

        Requires the model vector to be defined.

        Parameters
        ----------
        lon : array, optional
            Longitudes [degrees] of the evaluation points, default is center of interior grid points.
            Must have same shape as lat
        lat : array, optional
            Latitudes [degrees] of the evaluation points, default is center of interior grid points.
            Must have same shape as lon

        Returns
        -------
        V : array
            Electric potential [V] at lon, lat. The shape is NOT preserved (output is flattened).
            Note that only the gradient in potential is constrained, so any constant can
            be added to the output.
        """

        if self.m is None:
            raise Exception('Model vector not defined yet. Add data and call run_inversion()')

        G = get_SECS_J_G_matrices(lat, lon, self.lat_E, self.lon_E,
                                  current_type = 'potential',
                                  RI = self.R,
                                  singularity_limit = self.secs_singularity_limit)

        return G.dot(self.m)


    # CONVECTION VELOCITY
    @check_input
    def _v_matrix(self, lon = None, lat = None, return_shape = False):
        """
        Calculate matrix that relates convection measurements to
        model vector.

        Not intended to be called by user in standard use case
        """

        Ee, En = self._E_matrix(lon, lat)
        Ve, Vn = En * self.Bu / self.B0**2, -Ee * self.Bu / self.B0**2
        # TODO: take into account horizontal components in B

        return Ve, Vn

    @extrapolation_check
    def v(self, lon = None, lat = None):
        """
        Calculate velocity vector components

        Requires the model vector to be defined.

        Parameters
        ----------
        lon : array, optional
            Longitudes [degrees] of the evaluation points, default is center of interior grid points.
            Must have same shape as lat
        lat : array, optional
            Latitudes [degrees] of the evaluation points, default is center of interior grid points.
            Must have same shape as lon

        Returns
        -------
        ve : array
            Eastward components of the convection velocity [m/s]. Same shape as lon / lat
        vn : array
            Northward components of the convection velocity [m/s]. Same shape as lon / lat
        """

        if self.m is None:
            raise Exception('Model vector not defined yet. Add data and call run_inversion()')

        Ve, Vn, shape = self._v_matrix(lon, lat, return_shape = True)
        return Ve.dot(self.m).reshape(shape), Vn.dot(self.m).reshape(shape)



    # MAGNETIC FIELDS
    @check_input
    def _B_df_matrix(self, lon = None, lat = None, r = None, return_shape = False, return_poles = False):
        """
        Calculate matrix that relates divergence-free magnetic field values to
        model vector.

        Call this function with return_poles = True to get the DF SECS amplitudes

        Not intended to be called by user in standard use case
        """

        He, Hn, Hu = get_SECS_B_G_matrices(lat, lon, r, self.lat_J, self.lon_J,
                                           current_type = 'divergence_free',
                                           RI = self.R,
                                           singularity_limit = self.secs_singularity_limit,
                                           induction_nullification_radius = self.perfect_conductor_radius)

        H = np.vstack((He, Hn, Hu))

        Ee, En = self.Ee, self.En # electric field design matrices
        E = np.vstack((Ee, En))

        # column vectors of conductance:
        SH = np.ravel(self.hall_conductance()    ).reshape((-1, 1))
        SP = np.ravel(self.pedersen_conductance()).reshape((-1, 1))

        # combine:
        HQiA = H.dot(self.QiA)
        c = - self.Dn.dot(SP) * Ee + self.De.dot(SP) * En \
            - self.Dn.dot(SH) * En * self.hemisphere \
            - self.De.dot(SH) * Ee * self.hemisphere \
            - SH * self.Ddiv.dot(E) * self.hemisphere

        if return_poles:
            return self.QiA.dot(c).dot(self.m)
        else:
            return HQiA.dot(c)


    @check_input
    def _B_cf_matrix(self, lon = None, lat = None, r = None, return_shape = False, return_poles = False):
        """
        Calculate matrix that relates magnetic field of curl-free currents to
        model vector.

        Call this function with return_poles = True to get the CF SECS amplitudes

        Not intended to be called by user in standard use case
        """

        He, Hn, Hu = get_SECS_B_G_matrices(lat, lon, r, self.lat_J, self.lon_J,
                                           current_type = 'curl_free',
                                           RI = self.R,
                                           singularity_limit = self.secs_singularity_limit)


        H = np.vstack((He, Hn, Hu))

        Ee, En = self.Ee, self.En # electric field design matrices
        E = np.vstack((Ee, En))

        # column vectors of conductance:
        SH = np.ravel(self.hall_conductance()    ).reshape((-1, 1))
        SP = np.ravel(self.pedersen_conductance()).reshape((-1, 1))

        # combine:
        HQiA = H.dot(self.QiA)
        d = - self.Dn.dot(SH) * Ee * self.hemisphere \
            + self.De.dot(SH) * En * self.hemisphere \
            + self.De.dot(SP) * Ee + self.Dn.dot(SP) * En \
            + SP * self.Ddiv.dot(E)

        if return_poles: # return SECS poles
            return self.QiA.dot(d).dot(self.m)
        else:
            return HQiA.dot(d)

    @check_input
    def _B_cf_df_matrix(self, lon = None, lat = None, r = None, return_shape = False):
        """
        Calculate matrix that relates magnetic fields of both curl-free and 
        divergence-free currents to model vector.

        Not intended to be called by user in standard use case
        """

        BBB_df = self._B_df_matrix(lon, lat, r)
        BBB_cf = self._B_cf_matrix(lon, lat, r)
        return BBB_df + BBB_cf


    @extrapolation_check
    def B_ground(self, lon = None, lat = None, r = None):
        """
        Calculate ground magnetic field perturbation vectors

        Requires the model vector to be defined.

        Parameters
        ----------
        lon : array, optional
            Longitudes [degrees] of the evaluation points, default is center of *outer* grid points,
            (see self.grid_E). Must have same shape as lat
        lat : array, optional
            Latitudes [degrees] of the evaluation points, default is center of *outer* grid points,
            (see self.grid_E). Must have same shape as lon
        r : array, optional
            Radius [m] of the evaluation points, default is Earth radius. Must have a shape that is
            consistent with lon and lat. Broadcasting rules apply


        Returns
        -------
        Be : array
            Eastward components of the ground magnetic field perturbation [T]. Same shape as lon / lat
        Bn : array
            Northward components of the ground magnetic field perturbation [T]. Same shape as lon / lat
        Bu : array
            Upward components of the ground magnetic field perturbation [T]. Same shape as lon / lat

        """

        if self.m is None:
            raise Exception('Model vector not defined yet. Add data and call run_inversion()')

        BBB, shape = self._B_df_matrix(lon, lat, r, return_shape = True)
        Be, Bn, Bu = np.split(np.ravel(BBB.dot(self.m)), 3)

        return Be.reshape(shape), Bn.reshape(shape), Bu.reshape(shape)

    @extrapolation_check
    def B_space(self, lon = None, lat = None, r = None, include_df = True):
        """
        Calculate space magnetic field perturbation vectors

        Requires the model vector to be defined.

        Parameters
        ----------
        lon : array, optional
            Longitudes [degrees] of the evaluation points, default is center of *outer* grid points,
            (see self.grid_E). Must have same shape as lat
        lat : array, optional
            Latitudes [degrees] of the evaluation points, default is center of *outer* grid points,
            (see self.grid_E). Must have same shape as lon
        r : array, optional
            Radius [m] of the evaluation points, default is the radius corresponding to twice the
            height of the ionosphere. Must have a shape that is consistent with lon and lat.
            Broadcasting rules apply

        Returns
        -------
        Be : array
            Eastward components of the space magnetic field perturbation [T]. Same shape as lon / lat
        Bn : array
            Northward components of the space magnetic field perturbation [T]. Same shape as lon / lat
        Bu : array
            Upward components of the space magnetic field perturbation [T]. Same shape as lon / lat
        """

        if self.m is None:
            raise Exception('Model vector not defined yet. Add data and call run_inversion()')

        # handle default r:
        if r is None: r = self.R * 2 - RE

        BBB, shape = self._B_cf_matrix(lon, lat, r, return_shape = True)
        Be, Bn, Bu = np.split(np.ravel(BBB.dot(self.m)), 3)

        if include_df:
            BBB = self._B_df_matrix(lon, lat, r, return_shape = False)
            Be_df, Bn_df, Bu_df = np.split(np.ravel(BBB.dot(self.m)), 3)
            Be, Bn, Bu = Be + Be_df, Bn + Bn_df, Bu + Bu_df

        return Be.reshape(shape), Bn.reshape(shape), Bu.reshape(shape)

    @extrapolation_check
    def B_space_FAC(self, lon = None, lat = None, r = None):
        """
        Calculate the space magnetic field perturbation vectors that
        correspond to field-aligned currents. Ignoring the effect of
        divergence-free currents.

        Requires the model vector to be defined.

        Parameters
        ----------
        lon : array, optional
            Longitudes [degrees] of the evaluation points, default is center of *outer* grid points,
            (see self.grid_E). Must have same shape as lat
        lat : array, optional
            Latitudes [degrees] of the evaluation points, default is center of *outer* grid points,
            (see self.grid_E). Must have same shape as lon
        r : array, optional
            Radius [m] of the evaluation points, default is the radius corresponding to twice the
            height of the ionosphere. Must have a shape that is consistent with lon and lat.
            Broadcasting rules apply

        Returns
        -------
        Be : array
            Eastward components of the space magnetic field perturbation [T]. Same shape as lon / lat
        Bn : array
            Northward components of the space magnetic field perturbation [T]. Same shape as lon / lat
        Bu : array
            Upward components of the space magnetic field perturbation [T]. Same shape as lon / lat
        """

        return self.B_space(lon = lon, lat = lat, r = r, include_df = False)

    @extrapolation_check
    def FAC_matrix(self, lon = None, lat = None):
        """
        Calculate matrix that relates FAC densities to electric field model
        parameters. The output matrix is intended to use with FACs defined
        each grid cell. It will have shape K_J x K_J, where K_J is the number of
        interior grid cells.

        Intended for "regional M-I coupling": Specify conductance and FACs
        and get get back everything else.
        """

        Ee, En = self.Ee, self.En # electric field design matrices

        # column vectors of conductance:
        SH = np.ravel(self.hall_conductance()    ).reshape((-1, 1))
        SP = np.ravel(self.pedersen_conductance()).reshape((-1, 1))

        # current matrices (N x M)
        JE = SP * Ee + SH * En * self.hemisphere
        JN = SP * En - SH * Ee * self.hemisphere
        J  = np.vstack((JE, JN))

        return -self.Ddiv.dot(J)


    # CURRENTS
    @check_input
    def j(self, lon = None, lat = None):
        """
        Calculate the horizontal ionospheric surface current density

        Requires the model vector to be defined.

        Parameters
        ----------
        lon : array, optional
            Longitudes [degrees] of the evaluation points, default is center of interior grid points.
            Must have same shape as lat
        lat : array, optional
            Latitudes [degrees] of the evaluation points, default is center of interior grid points.
            Must have same shape as lon

        Returns
        -------
        je : array
            Eastward components of the horizontal surface current density [A/m]. Same shape as lon / lat
        jn : array
            Northward components of the horizontal surface current density [A/m]. Same shape as lon / lat

        See also
        --------
        get_SECS_currents : Calculate current based on SECS, not Ohm's law (should be consistent!)
        """

        shape = np.broadcast(lon, lat).shape

        # get conductances
        SH = self.hall_conductance(    lon, lat)
        SP = self.pedersen_conductance(lon, lat)

        # electric field:
        Ee, En = self.E(lon, lat)

        je = Ee * SP + SH * En * self.hemisphere
        jn = En * SP - SH * Ee * self.hemisphere

        return je.reshape(shape), jn.reshape(shape)


    @check_input
    def FAC(self, lon = None, lat = None):
        """
        Calculate the upward volume current density. The calculation is performed by
        estimating the divergence of the Ohm's law currents.

        Requires the model vector to be defined.

        Parameters
        ----------
        lon : array, optional
            Longitudes [degrees] of the evaluation points, default is center of exterior grid points (grid_E).
            Must have same shape as lat
        lat : array, optional
            Latitudes [degrees] of the evaluation points, default is center of exterior grid points (grid_E).
            Must have same shape as lon

        Returns
        -------
        ju : array
            Upward current density [A/m^2]

        Note
        ----
        The FACs are calculated on grid using numerical differentiation, and then interpolated
        to the requested coordinates using griddata.

        """

        shape = np.broadcast(lon, lat).shape

        # get conductances on grid
        SH = self.hall_conductance(    self.grid_J.lon.flatten(), self.grid_J.lat.flatten())
        SP = self.pedersen_conductance(self.grid_J.lon.flatten(), self.grid_J.lat.flatten())

        # electric field on grid:
        Ee, En = self.E(self.grid_J.lon.flatten(), self.grid_J.lat.flatten())
        Ee, En = Ee, En

        # currents on grid
        je = Ee * SP + SH * En * self.hemisphere
        jn = En * SP - SH * Ee * self.hemisphere

        # upward current on grid is negative divergence:
        ju_ = -self.Ddiv.dot(np.hstack((je, jn)))

        # interpolate to desired coords if necessary
        xi, eta = self.grid_J.projection.geo2cube(lon, lat) # cs coords
        try: # if the input grid is equal grid_J, skip interpolation
            if np.all(np.isclose(xi - self.grid_J.xi.flatten(), 0)) & \
               np.all(np.isclose(eta - self.grid_J.eta.flatten(), 0)):
                return ju_.reshape(shape)
        except:
            pass

        gridcoords = np.vstack((self.grid_J.xi.flatten(), self.grid_J.eta.flatten())).T
        ju = griddata(gridcoords, ju_, np.vstack((xi, eta)).T)

        # return
        return ju.reshape(shape)


    @check_input
    def get_SECS_currents(self, lon = None, lat = None):
        """
        Calculate the horizontal ionospheric surface current density,
        using the SECS pole amplitudes instead of Ohm's law. Should be
        consistent with the output of self.j(), and could be used to
        check that the model representation is ok. Deviations could be
        due to inaccuracies in the finite difference evaluations, and
        would suggest improving the grid resolution (or the finite
        difference code...)

        Requires the model vector to be defined.

        Parameters
        ----------
        lon : array, optional
            Longitudes [degrees] of the evaluation points, default is center of interior grid points.
            Must have same shape as lat
        lat : array, optional
            Latitudes [degrees] of the evaluation points, default is center of interior grid points.
            Must have same shape as lon

        Returns
        -------
        je : array
            Eastward components of the horizontal surface current density [A/m]. Same shape as lon / lat
        jn : array
            Northward components of the horizontal surface current density [A/m]. Same shape as lon / lat
        """

        shape = np.broadcast(lon, lat).shape

        S_cf = -self._B_cf_matrix(return_poles = True)
        S_df =  self._B_df_matrix(return_poles = True)

        Be_cf, Bn_cf = get_SECS_J_G_matrices(lat, lon, self.lat_J, self.lon_J,
                                             current_type = 'curl_free',
                                             RI = self.R,
                                             singularity_limit = self.secs_singularity_limit)

        Be_df, Bn_df = get_SECS_J_G_matrices(lat, lon, self.lat_J, self.lon_J,
                                             current_type = 'divergence_free',
                                             RI = self.R,
                                             singularity_limit = self.secs_singularity_limit)

        return Be_cf.dot(S_cf) + Be_df.dot(S_df), Bn_cf.dot(S_cf) + Bn_df.dot(S_df)
<|MERGE_RESOLUTION|>--- conflicted
+++ resolved
@@ -8,10 +8,7 @@
 from lompe.utils.time import yearfrac_to_datetime
 from dipole import Dipole
 from .varcheck import check_input, extrapolation_check
-<<<<<<< HEAD
-=======
 import scipy
->>>>>>> 9c13bf1c
 
 RE = 6371.2e3 # Earth radius in meters
 
